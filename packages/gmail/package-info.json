{
  "name": "@microfox/gmail",
  "title": "Gmail SDK",
  "description": "TypeScript SDK for interacting with the Gmail API.",
  "path": "packages/gmail",
  "dependencies": ["zod", "@microfox/google-oauth"],
  "addedDependencies": ["@microfox/google-oauth"],
  "authType": "oauth2",
  "status": "semiStable",
  "authEndpoint": "/connect/google-oauth",
<<<<<<< HEAD
  "oauth2Scopes": [
    "https://www.googleapis.com/auth/gmail.readonly",
    "https://www.googleapis.com/auth/gmail.modify",
    "https://www.googleapis.com/auth/gmail.compose",
    "https://www.googleapis.com/auth/gmail.send",
    "https://www.googleapis.com/auth/gmail.addons.current.action.compose",
    "https://www.googleapis.com/auth/gmail.addons.current.message.action",
    "https://www.googleapis.com/auth/gmail.labels"
  ],
=======
>>>>>>> 3b9f2469
  "documentation": "https://www.npmjs.com/package/@microfox/gmail",
  "icon": "https://raw.githubusercontent.com/microfox-ai/microfox/refs/heads/main/logos/google-gmail.svg",
  "constructors": [
    {
      "name": "createGmailSDK",
      "description": "Create a new Gmail SDK client through which you can interact with the API",
      "auth": "oauth2",
      "authSdk": "@microfox/google-oauth",
      "requiredKeys": [],
      "internalKeys": [
        {
          "key": "GOOGLE_CLIENT_ID",
          "displayName": "Google Client ID",
          "description": "Your Google OAuth client ID"
        },
        {
          "key": "GOOGLE_CLIENT_SECRET",
          "displayName": "Google Client Secret",
          "description": "Your Google OAuth client secret"
        },
        {
          "key": "GMAIL_ACCESS_TOKEN",
          "displayName": "Google Access Token",
          "description": "The access token for the Google OAuth application"
        },
        {
          "key": "GMAIL_REFRESH_TOKEN",
          "displayName": "Google Refresh Token",
          "description": "The refresh token for the Google OAuth application"
        },
        {
          "key": "SCOPES",
          "displayName": "Scopes",
<<<<<<< HEAD
          "description": "The scopes for the Google OAuth application",
          "defaultValue": [
            "https://www.googleapis.com/auth/gmail.readonly",
            "https://www.googleapis.com/auth/gmail.modify",
            "https://www.googleapis.com/auth/gmail.compose",
            "https://www.googleapis.com/auth/gmail.send",
            "https://www.googleapis.com/auth/gmail.addons.current.action.compose",
            "https://www.googleapis.com/auth/gmail.addons.current.message.action",
            "https://www.googleapis.com/auth/gmail.labels"
          ]
=======
          "description": "The scopes for the Google OAuth application"
>>>>>>> 3b9f2469
        }
      ],
      "functionalities": [
        "listLabels",
        "createLabel",
        "getLabel",
        "updateLabel",
        "deleteLabel",
        "listMessages",
        "getMessage",
        "sendMessage",
        "listThreads",
        "getThread"
<<<<<<< HEAD
      ]
    }
  ],
  "keysInfo": [
    {
      "key": "GOOGLE_CLIENT_ID",
      "constructors": ["createGmailSDK"],
      "description": "Your Google OAuth client ID",
      "required": true
    },
    {
      "key": "GOOGLE_CLIENT_SECRET",
      "constructors": ["createGmailSDK"],
      "description": "Your Google OAuth client secret",
      "required": true
    },
    {
      "key": "GMAIL_ACCESS_TOKEN",
      "constructors": ["createGmailSDK"],
      "description": "The access token for the Google OAuth application",
      "required": false
    },
    {
      "key": "GMAIL_REFRESH_TOKEN",
      "constructors": ["createGmailSDK"],
      "description": "The refresh token for the Google OAuth application",
      "required": false
    },
    {
      "key": "SCOPES",
      "constructors": ["createGmailSDK"],
      "description": "The scopes for the Google OAuth application",
      "required": false,
      "defaultValue": [
        "https://www.googleapis.com/auth/gmail.readonly",
        "https://www.googleapis.com/auth/gmail.modify",
        "https://www.googleapis.com/auth/gmail.compose",
        "https://www.googleapis.com/auth/gmail.send",
        "https://www.googleapis.com/auth/gmail.addons.current.action.compose",
        "https://www.googleapis.com/auth/gmail.addons.current.message.action",
        "https://www.googleapis.com/auth/gmail.labels"
      ]
=======
      ],
      "docUrl": "https://github.com/microfox-ai/microfox/blob/main/packages/gmail/docs/createGmailSDK.md"
>>>>>>> 3b9f2469
    }
  ],
  "extraInfo": [
    "To use this SDK, you need to set up a Google Cloud project and enable the Gmail API. Follow these steps:",
    "1. Go to the Google Cloud Console (https://console.cloud.google.com/)",
    "2. Create a new project or select an existing one",
    "3. Enable the Gmail API for your project",
    "4. Create OAuth 2.0 credentials (client ID and client secret)",
    "5. Set up the OAuth consent screen, including the necessary scopes",
    "",
    "Environment variables:",
    "- GOOGLE_CLIENT_ID: Your Google OAuth client ID",
    "- GOOGLE_CLIENT_SECRET: Your Google OAuth client secret",
    "- GOOGLE_REDIRECT_URI: The redirect URI for your application",
    "",
    "To use the SDK, you can create an instance like this:",
    "",
    "```typescript",
    "import { createGmailSDK } from 'gmail';",
    "",
    "const gmailSdk = createGmailSDK({",
    "  clientId: process.env.GOOGLE_CLIENT_ID!,",
    "  clientSecret: process.env.GOOGLE_CLIENT_SECRET!,",
    "  redirectUri: process.env.GOOGLE_REDIRECT_URI!,",
    "});",
    "```",
    "",
    "Make sure to handle the OAuth flow to obtain and refresh access tokens. The SDK will automatically refresh the token when needed.",
    "",
    "Rate limits: Be aware that the Gmail API has usage quotas and limits. For most users, this is 1,000,000,000 queries per day. You can check your specific quota in the Google Cloud Console.",
    "",
    "For more detailed information on using the Gmail API, refer to the official documentation: https://developers.google.com/gmail/api/guides"
  ],
  "platformType": "communication"
}<|MERGE_RESOLUTION|>--- conflicted
+++ resolved
@@ -8,18 +8,6 @@
   "authType": "oauth2",
   "status": "semiStable",
   "authEndpoint": "/connect/google-oauth",
-<<<<<<< HEAD
-  "oauth2Scopes": [
-    "https://www.googleapis.com/auth/gmail.readonly",
-    "https://www.googleapis.com/auth/gmail.modify",
-    "https://www.googleapis.com/auth/gmail.compose",
-    "https://www.googleapis.com/auth/gmail.send",
-    "https://www.googleapis.com/auth/gmail.addons.current.action.compose",
-    "https://www.googleapis.com/auth/gmail.addons.current.message.action",
-    "https://www.googleapis.com/auth/gmail.labels"
-  ],
-=======
->>>>>>> 3b9f2469
   "documentation": "https://www.npmjs.com/package/@microfox/gmail",
   "icon": "https://raw.githubusercontent.com/microfox-ai/microfox/refs/heads/main/logos/google-gmail.svg",
   "constructors": [
@@ -53,20 +41,7 @@
         {
           "key": "SCOPES",
           "displayName": "Scopes",
-<<<<<<< HEAD
-          "description": "The scopes for the Google OAuth application",
-          "defaultValue": [
-            "https://www.googleapis.com/auth/gmail.readonly",
-            "https://www.googleapis.com/auth/gmail.modify",
-            "https://www.googleapis.com/auth/gmail.compose",
-            "https://www.googleapis.com/auth/gmail.send",
-            "https://www.googleapis.com/auth/gmail.addons.current.action.compose",
-            "https://www.googleapis.com/auth/gmail.addons.current.message.action",
-            "https://www.googleapis.com/auth/gmail.labels"
-          ]
-=======
           "description": "The scopes for the Google OAuth application"
->>>>>>> 3b9f2469
         }
       ],
       "functionalities": [
@@ -80,53 +55,8 @@
         "sendMessage",
         "listThreads",
         "getThread"
-<<<<<<< HEAD
-      ]
-    }
-  ],
-  "keysInfo": [
-    {
-      "key": "GOOGLE_CLIENT_ID",
-      "constructors": ["createGmailSDK"],
-      "description": "Your Google OAuth client ID",
-      "required": true
-    },
-    {
-      "key": "GOOGLE_CLIENT_SECRET",
-      "constructors": ["createGmailSDK"],
-      "description": "Your Google OAuth client secret",
-      "required": true
-    },
-    {
-      "key": "GMAIL_ACCESS_TOKEN",
-      "constructors": ["createGmailSDK"],
-      "description": "The access token for the Google OAuth application",
-      "required": false
-    },
-    {
-      "key": "GMAIL_REFRESH_TOKEN",
-      "constructors": ["createGmailSDK"],
-      "description": "The refresh token for the Google OAuth application",
-      "required": false
-    },
-    {
-      "key": "SCOPES",
-      "constructors": ["createGmailSDK"],
-      "description": "The scopes for the Google OAuth application",
-      "required": false,
-      "defaultValue": [
-        "https://www.googleapis.com/auth/gmail.readonly",
-        "https://www.googleapis.com/auth/gmail.modify",
-        "https://www.googleapis.com/auth/gmail.compose",
-        "https://www.googleapis.com/auth/gmail.send",
-        "https://www.googleapis.com/auth/gmail.addons.current.action.compose",
-        "https://www.googleapis.com/auth/gmail.addons.current.message.action",
-        "https://www.googleapis.com/auth/gmail.labels"
-      ]
-=======
       ],
       "docUrl": "https://github.com/microfox-ai/microfox/blob/main/packages/gmail/docs/createGmailSDK.md"
->>>>>>> 3b9f2469
     }
   ],
   "extraInfo": [
