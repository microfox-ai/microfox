<<<<<<< HEAD
import { APIGatewayEvent } from 'aws-lambda';
import { CryptoVault } from '@microfox/crypto-sdk';
import dotenv from 'dotenv';
import { Redis } from '@upstash/redis';
import { Crud } from '@microfox/db-upstash';
import { randomUUID } from 'crypto';

export interface Task {
  id: string;
  status: 'created' | 'processing' | 'completed' | 'failed';
  createdAt: string;
  updatedAt: string;
  data?: any;
}

export class ProcessTask {
  private crud: Crud<Task>;

  constructor(
    options: {
      url?: string;
      token?: string;
      redis?: Redis;
    } = {}
  ) {
    let redis: Redis;
    if (options.redis) {
      redis = options.redis;
    } else {
      const url = options.url ?? process.env.TASK_UPSTASH_REDIS_REST_URL;
      const token = options.token ?? process.env.TASK_UPSTASH_REDIS_REST_TOKEN;

      if (url && token) {
        redis = new Redis({ url, token });
      } else {
        throw new Error(
          'Redis client not initialized. Please provide a Redis instance, or credentials in the constructor, or set TASK_UPSTASH_REDIS_REST_URL and TASK_UPSTASH_REDIS_REST_TOKEN environment variables.'
        );
      }
    }
    this.crud = new Crud<Task>(redis, 'task');
  }

  async createTask(data: any): Promise<Task> {
    const taskId = [
      process.env.MICROFOX_BOT_PROJECT_ID,
      process.env.MICROFOX_CLIENT_REQUEST_ID,
      randomUUID(),
    ]
      .filter(Boolean)
      .join('-');

    const task: Task = {
      id: taskId,
      status: 'created',
      createdAt: new Date().toISOString(),
      updatedAt: new Date().toISOString(),
      data,
    };

    await this.crud.set(taskId, task);
    return task;
  }

  async updateTask(
    taskId: string,
    updates: Partial<Task>
  ): Promise<Task> {
    const task = await this.crud.get(taskId);
    if (!task) {
      throw new NotFoundError(`Task with id "${taskId}" not found.`);
    }

    const updatedTask = {
      ...task,
      ...updates,
      updatedAt: new Date().toISOString(),
    };

    await this.crud.set(taskId, updatedTask);
    return updatedTask;
  }
}

export class ApiError extends Error {
  public statusCode: number;
  public isOperational: boolean;

  constructor(
    message: string,
    statusCode: number = 500,
    isOperational: boolean = true
  ) {
    super(message);
    this.statusCode = statusCode;
    this.isOperational = isOperational;

    // Maintains proper stack trace for where our error was thrown (only available on V8)
    if (Error.captureStackTrace) {
      Error.captureStackTrace(this, ApiError);
    }

    this.name = this.constructor.name;
  }
}

export class BadRequestError extends ApiError {
  constructor(message: string = 'Bad Request') {
    super(message, 400);
  }
}

export class UnauthorizedError extends ApiError {
  constructor(message: string = 'Unauthorized') {
    super(message, 401);
  }
}

export class NotFoundError extends ApiError {
  constructor(message: string = 'Not Found') {
    super(message, 404);
  }
}

export class InternalServerError extends ApiError {
  constructor(message: string = 'Internal Server Error') {
    super(message, 500);
  }
}

export interface ToolParseOptions {
  encryptionKey?: string;
  keyFormat?: 'base64' | 'hex' | 'utf8';
  encryptionAlgo?: 'aes-256-gcm' | 'aes-256-cbc';
  hashAlgo?: 'sha256' | 'sha512';
  outputEncoding?: 'base64url' | 'base64' | 'hex';
}

export class ToolParse {
  private cryptoVault: CryptoVault | null = null;
  private options: ToolParseOptions;

  constructor(options: ToolParseOptions = {}) {
    this.options = {
      encryptionKey: process.env.ENCRYPTION_KEY,
      keyFormat: 'base64',
      encryptionAlgo: 'aes-256-gcm',
      hashAlgo: 'sha256',
      outputEncoding: 'base64url',
      ...options,
    };

    if (this.options.encryptionKey) {
      this.cryptoVault = new CryptoVault({
        key: this.options.encryptionKey,
        keyFormat: this.options.keyFormat!,
        encryptionAlgo: this.options.encryptionAlgo!,
        hashAlgo: this.options.hashAlgo!,
        outputEncoding: this.options.outputEncoding!,
      });
    }
  }

  populateEnvVars(
    event: APIGatewayEvent | { headers: { 'x-auth-secrets': string } }
  ): void {
    const authSecrets = event.headers['x-auth-secrets'];
    if (!authSecrets) {
      throw new BadRequestError('Missing x-auth-secrets in headers');
    }

    if (!this.cryptoVault) {
      throw new BadRequestError(
        'CryptoVault not initialized. Please provide encryptionKey in options.'
      );
    }

    try {
      const authVariablesStri = this.cryptoVault.decrypt(authSecrets);
      const authVariables = JSON.parse(authVariablesStri);
      dotenv.populate(process.env as any, authVariables);
    } catch (decryptionError) {
      console.error('Error decrypting environment variables:', decryptionError);
      throw new BadRequestError('Failed to decrypt environment variables');
    }
  }

  async fetchEnvVars(options: {
    packageName: string;
    templateType: string;
    templateId?: string;
    stage?: string;
    apiKey?: string;
  }): Promise<void> {
    const url = `https://${
      options.stage ?? 'staging'
    }.microfox.app/api/client-secrets/get-template`;

    try {
      console.log(
        'Fetching env vars from',
        process.env.MICROFOX_TEMPLATE_API_KEY
      );
      const response = await fetch(url, {
        method: 'POST',
        headers: {
          'Content-Type': 'application/json',
          MicrofoxTemplateApiKey:
            options.apiKey ?? process.env.MICROFOX_TEMPLATE_API_KEY ?? '',
        },
        body: JSON.stringify({
          packageName: options.packageName,
          templateType: options.templateType,
          templateId: options.templateId,
        }),
      });

      if (!response.ok) {
        const errorText = await response.text();
        throw new ApiError(
          `Failed to fetch template: ${response.statusText} - ${errorText}`,
          response.status
        );
      }

      const templateSecrets = await response.json();
      const variables: Record<string, string> = {};

      templateSecrets.forEach((secret: any) => {
        const _variables = secret.variables;
        if (Array.isArray(_variables)) {
          for (const variable of _variables) {
            variables[variable.key] = variable.value;
          }
        }
      });

      dotenv.populate(process.env as any, variables);
    } catch (error) {
      console.error(
        'Error fetching/populating environment variables from template:',
        error
      );
      if (error instanceof ApiError) {
        throw error;
      }
      throw new InternalServerError(
        'Failed to fetch and populate environment variables from template'
      );
    }
  }

  extractArguments(event: APIGatewayEvent): any[] {
    // Parse the request body
    let requestBody: any;
    try {
      requestBody = event.body ? JSON.parse(event.body) : {};
    } catch (parseError) {
      console.error('Error parsing request body:', parseError);
      throw new BadRequestError('Invalid JSON in request body');
    }

    let args: any[] = [];
    try {
      const bodyArgs = requestBody?.body?.arguments ?? requestBody?.arguments;
      if (bodyArgs) {
        args = Array.isArray(bodyArgs) ? bodyArgs : [bodyArgs];
      }
    } catch (argsError) {
      console.error('Error parsing function arguments:', argsError);
      throw new BadRequestError('Invalid function arguments');
    }

    return args;
  }

  extractConstructor(event: APIGatewayEvent): string {
    // Parse the request body
    let requestBody: any;
    try {
      requestBody = event.body ? JSON.parse(event.body) : {};
    } catch (parseError) {
      console.error('Error parsing request body:', parseError);
      throw new BadRequestError('Invalid JSON in request body');
    }

    return requestBody?.body?.constructor ?? requestBody?.constructor;
  }

  extractFunction(
    sdkMap: Record<string, any>,
    event: APIGatewayEvent,
    path: string = 'functionName'
  ): any {
    const functionName = event.pathParameters?.[path];
    if (!functionName) {
      throw new BadRequestError(
        `Missing Path parameters for path matching ${path}`
      );
    }

    const fn = sdkMap[functionName];
    if (!fn) {
      throw new NotFoundError(`Function '${functionName}' not found`);
    }

    return fn;
  }

  async executeFunction(fn: any, args: any[]): Promise<any> {
    try {
      const result = await fn(...args);
      return result;
    } catch (functionError) {
      console.error('Error executing SDK function:', functionError, args);
      throw new InternalServerError(
        functionError instanceof Error
          ? functionError.message
          : String(functionError)
      );
    }
  }
}

export const createApiResponse = (statusCode: number, body: any) => {
  return {
    statusCode,
    headers: { 'Content-Type': 'application/json' },
    body: JSON.stringify(body),
  };
};
=======
export * from './toolParse/api';
export * from './toolParse/toolparse';
export * from './sqs-helpers';
>>>>>>> 26ea516c
<|MERGE_RESOLUTION|>--- conflicted
+++ resolved
@@ -1,337 +1,3 @@
-<<<<<<< HEAD
-import { APIGatewayEvent } from 'aws-lambda';
-import { CryptoVault } from '@microfox/crypto-sdk';
-import dotenv from 'dotenv';
-import { Redis } from '@upstash/redis';
-import { Crud } from '@microfox/db-upstash';
-import { randomUUID } from 'crypto';
-
-export interface Task {
-  id: string;
-  status: 'created' | 'processing' | 'completed' | 'failed';
-  createdAt: string;
-  updatedAt: string;
-  data?: any;
-}
-
-export class ProcessTask {
-  private crud: Crud<Task>;
-
-  constructor(
-    options: {
-      url?: string;
-      token?: string;
-      redis?: Redis;
-    } = {}
-  ) {
-    let redis: Redis;
-    if (options.redis) {
-      redis = options.redis;
-    } else {
-      const url = options.url ?? process.env.TASK_UPSTASH_REDIS_REST_URL;
-      const token = options.token ?? process.env.TASK_UPSTASH_REDIS_REST_TOKEN;
-
-      if (url && token) {
-        redis = new Redis({ url, token });
-      } else {
-        throw new Error(
-          'Redis client not initialized. Please provide a Redis instance, or credentials in the constructor, or set TASK_UPSTASH_REDIS_REST_URL and TASK_UPSTASH_REDIS_REST_TOKEN environment variables.'
-        );
-      }
-    }
-    this.crud = new Crud<Task>(redis, 'task');
-  }
-
-  async createTask(data: any): Promise<Task> {
-    const taskId = [
-      process.env.MICROFOX_BOT_PROJECT_ID,
-      process.env.MICROFOX_CLIENT_REQUEST_ID,
-      randomUUID(),
-    ]
-      .filter(Boolean)
-      .join('-');
-
-    const task: Task = {
-      id: taskId,
-      status: 'created',
-      createdAt: new Date().toISOString(),
-      updatedAt: new Date().toISOString(),
-      data,
-    };
-
-    await this.crud.set(taskId, task);
-    return task;
-  }
-
-  async updateTask(
-    taskId: string,
-    updates: Partial<Task>
-  ): Promise<Task> {
-    const task = await this.crud.get(taskId);
-    if (!task) {
-      throw new NotFoundError(`Task with id "${taskId}" not found.`);
-    }
-
-    const updatedTask = {
-      ...task,
-      ...updates,
-      updatedAt: new Date().toISOString(),
-    };
-
-    await this.crud.set(taskId, updatedTask);
-    return updatedTask;
-  }
-}
-
-export class ApiError extends Error {
-  public statusCode: number;
-  public isOperational: boolean;
-
-  constructor(
-    message: string,
-    statusCode: number = 500,
-    isOperational: boolean = true
-  ) {
-    super(message);
-    this.statusCode = statusCode;
-    this.isOperational = isOperational;
-
-    // Maintains proper stack trace for where our error was thrown (only available on V8)
-    if (Error.captureStackTrace) {
-      Error.captureStackTrace(this, ApiError);
-    }
-
-    this.name = this.constructor.name;
-  }
-}
-
-export class BadRequestError extends ApiError {
-  constructor(message: string = 'Bad Request') {
-    super(message, 400);
-  }
-}
-
-export class UnauthorizedError extends ApiError {
-  constructor(message: string = 'Unauthorized') {
-    super(message, 401);
-  }
-}
-
-export class NotFoundError extends ApiError {
-  constructor(message: string = 'Not Found') {
-    super(message, 404);
-  }
-}
-
-export class InternalServerError extends ApiError {
-  constructor(message: string = 'Internal Server Error') {
-    super(message, 500);
-  }
-}
-
-export interface ToolParseOptions {
-  encryptionKey?: string;
-  keyFormat?: 'base64' | 'hex' | 'utf8';
-  encryptionAlgo?: 'aes-256-gcm' | 'aes-256-cbc';
-  hashAlgo?: 'sha256' | 'sha512';
-  outputEncoding?: 'base64url' | 'base64' | 'hex';
-}
-
-export class ToolParse {
-  private cryptoVault: CryptoVault | null = null;
-  private options: ToolParseOptions;
-
-  constructor(options: ToolParseOptions = {}) {
-    this.options = {
-      encryptionKey: process.env.ENCRYPTION_KEY,
-      keyFormat: 'base64',
-      encryptionAlgo: 'aes-256-gcm',
-      hashAlgo: 'sha256',
-      outputEncoding: 'base64url',
-      ...options,
-    };
-
-    if (this.options.encryptionKey) {
-      this.cryptoVault = new CryptoVault({
-        key: this.options.encryptionKey,
-        keyFormat: this.options.keyFormat!,
-        encryptionAlgo: this.options.encryptionAlgo!,
-        hashAlgo: this.options.hashAlgo!,
-        outputEncoding: this.options.outputEncoding!,
-      });
-    }
-  }
-
-  populateEnvVars(
-    event: APIGatewayEvent | { headers: { 'x-auth-secrets': string } }
-  ): void {
-    const authSecrets = event.headers['x-auth-secrets'];
-    if (!authSecrets) {
-      throw new BadRequestError('Missing x-auth-secrets in headers');
-    }
-
-    if (!this.cryptoVault) {
-      throw new BadRequestError(
-        'CryptoVault not initialized. Please provide encryptionKey in options.'
-      );
-    }
-
-    try {
-      const authVariablesStri = this.cryptoVault.decrypt(authSecrets);
-      const authVariables = JSON.parse(authVariablesStri);
-      dotenv.populate(process.env as any, authVariables);
-    } catch (decryptionError) {
-      console.error('Error decrypting environment variables:', decryptionError);
-      throw new BadRequestError('Failed to decrypt environment variables');
-    }
-  }
-
-  async fetchEnvVars(options: {
-    packageName: string;
-    templateType: string;
-    templateId?: string;
-    stage?: string;
-    apiKey?: string;
-  }): Promise<void> {
-    const url = `https://${
-      options.stage ?? 'staging'
-    }.microfox.app/api/client-secrets/get-template`;
-
-    try {
-      console.log(
-        'Fetching env vars from',
-        process.env.MICROFOX_TEMPLATE_API_KEY
-      );
-      const response = await fetch(url, {
-        method: 'POST',
-        headers: {
-          'Content-Type': 'application/json',
-          MicrofoxTemplateApiKey:
-            options.apiKey ?? process.env.MICROFOX_TEMPLATE_API_KEY ?? '',
-        },
-        body: JSON.stringify({
-          packageName: options.packageName,
-          templateType: options.templateType,
-          templateId: options.templateId,
-        }),
-      });
-
-      if (!response.ok) {
-        const errorText = await response.text();
-        throw new ApiError(
-          `Failed to fetch template: ${response.statusText} - ${errorText}`,
-          response.status
-        );
-      }
-
-      const templateSecrets = await response.json();
-      const variables: Record<string, string> = {};
-
-      templateSecrets.forEach((secret: any) => {
-        const _variables = secret.variables;
-        if (Array.isArray(_variables)) {
-          for (const variable of _variables) {
-            variables[variable.key] = variable.value;
-          }
-        }
-      });
-
-      dotenv.populate(process.env as any, variables);
-    } catch (error) {
-      console.error(
-        'Error fetching/populating environment variables from template:',
-        error
-      );
-      if (error instanceof ApiError) {
-        throw error;
-      }
-      throw new InternalServerError(
-        'Failed to fetch and populate environment variables from template'
-      );
-    }
-  }
-
-  extractArguments(event: APIGatewayEvent): any[] {
-    // Parse the request body
-    let requestBody: any;
-    try {
-      requestBody = event.body ? JSON.parse(event.body) : {};
-    } catch (parseError) {
-      console.error('Error parsing request body:', parseError);
-      throw new BadRequestError('Invalid JSON in request body');
-    }
-
-    let args: any[] = [];
-    try {
-      const bodyArgs = requestBody?.body?.arguments ?? requestBody?.arguments;
-      if (bodyArgs) {
-        args = Array.isArray(bodyArgs) ? bodyArgs : [bodyArgs];
-      }
-    } catch (argsError) {
-      console.error('Error parsing function arguments:', argsError);
-      throw new BadRequestError('Invalid function arguments');
-    }
-
-    return args;
-  }
-
-  extractConstructor(event: APIGatewayEvent): string {
-    // Parse the request body
-    let requestBody: any;
-    try {
-      requestBody = event.body ? JSON.parse(event.body) : {};
-    } catch (parseError) {
-      console.error('Error parsing request body:', parseError);
-      throw new BadRequestError('Invalid JSON in request body');
-    }
-
-    return requestBody?.body?.constructor ?? requestBody?.constructor;
-  }
-
-  extractFunction(
-    sdkMap: Record<string, any>,
-    event: APIGatewayEvent,
-    path: string = 'functionName'
-  ): any {
-    const functionName = event.pathParameters?.[path];
-    if (!functionName) {
-      throw new BadRequestError(
-        `Missing Path parameters for path matching ${path}`
-      );
-    }
-
-    const fn = sdkMap[functionName];
-    if (!fn) {
-      throw new NotFoundError(`Function '${functionName}' not found`);
-    }
-
-    return fn;
-  }
-
-  async executeFunction(fn: any, args: any[]): Promise<any> {
-    try {
-      const result = await fn(...args);
-      return result;
-    } catch (functionError) {
-      console.error('Error executing SDK function:', functionError, args);
-      throw new InternalServerError(
-        functionError instanceof Error
-          ? functionError.message
-          : String(functionError)
-      );
-    }
-  }
-}
-
-export const createApiResponse = (statusCode: number, body: any) => {
-  return {
-    statusCode,
-    headers: { 'Content-Type': 'application/json' },
-    body: JSON.stringify(body),
-  };
-};
-=======
 export * from './toolParse/api';
 export * from './toolParse/toolparse';
-export * from './sqs-helpers';
->>>>>>> 26ea516c
+export * from './sqs-helpers';