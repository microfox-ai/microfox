--- conflicted
+++ resolved
@@ -3,9 +3,7 @@
   "title": "Microfox Google OAuth SDK",
   "description": "Google OAuth SDK for Microfox",
   "path": "packages/google-oauth",
-  "dependencies": [
-    "zod"
-  ],
+  "dependencies": ["zod"],
   "status": "oauthConnector",
   "authType": "oauth2",
   "authEndpoint": "/connect/google-oauth",
@@ -48,51 +46,6 @@
       "docUrl": "https://github.com/microfox-ai/microfox/blob/main/packages/google-oauth/docs/GoogleOAuthSdk.md"
     }
   ],
-<<<<<<< HEAD
-=======
-  "keysInfo": [
-    {
-      "key": "GOOGLE_ACCESS_TOKEN",
-      "constructors": [
-        "GoogleOAuthSdk"
-      ],
-      "description": "The access token for the Google client",
-      "required": true
-    },
-    {
-      "key": "GOOGLE_REFRESH_TOKEN",
-      "constructors": [
-        "GoogleOAuthSdk"
-      ],
-      "description": "The refresh token for the Google client",
-      "required": true
-    },
-    {
-      "key": "GOOGLE_CLIENT_ID",
-      "constructors": [
-        "GoogleOAuthSdk"
-      ],
-      "description": "The client ID for the Google application",
-      "required": true
-    },
-    {
-      "key": "GOOGLE_CLIENT_SECRET",
-      "constructors": [
-        "GoogleOAuthSdk"
-      ],
-      "description": "The client secret for the Google application",
-      "required": true
-    },
-    {
-      "key": "GOOGLE_SCOPES",
-      "constructors": [
-        "GoogleOAuthSdk"
-      ],
-      "description": "The scopes for the Google client",
-      "required": true
-    }
-  ],
->>>>>>> f670b28d
   "extraInfo": [
     "Use the `GoogleOAuthSdk` class to create a new Google OAuth client."
   ],
