{
  "name": "@microfox/google-calendar",
  "title": "Google Calendar",
  "description": "A TypeScript SDK for interacting with Google Calendar, enabling management of events, calendars, settings, and access control.",
  "platformType": "tool",
  "path": "packages/google-calendar",
  "dependencies": ["@microfox/google-oauth", "zod"],
  "addedDependencies": ["@microfox/google-oauth"],
  "status": "semiStable",
  "authEndpoint": "/connect/google-oauth",
<<<<<<< HEAD
  "oauth2Scopes": [
    "https://www.googleapis.com/auth/calendar.app.created",
    "https://www.googleapis.com/auth/calendar.calendarlist.readonly",
    "https://www.googleapis.com/auth/calendar.events.freebusy",
    "https://www.googleapis.com/auth/calendar.freebusy",
    "https://www.googleapis.com/auth/calendar.events.owned",
    "https://www.googleapis.com/auth/calendar.events.public.readonly",
    "https://www.googleapis.com/auth/calendar.settings.readonly",
    "https://www.googleapis.com/auth/calendar"
  ],
=======
>>>>>>> 3b9f2469
  "authType": "oauth2",
  "documentation": "https://www.npmjs.com/package/@microfox/google-calendar",
  "icon": "https://raw.githubusercontent.com/microfox-ai/microfox/refs/heads/main/logos/google-calendar.svg",
  "constructors": [
    {
      "name": "createGoogleCalendarSDK",
      "description": "Create a new Google Calendar client through which you can interact with the API",
      "auth": "oauth2",
      "requiredKeys": [],
      "internalKeys": [
        {
          "key": "GOOGLE_CLIENT_ID",
          "displayName": "Google Client ID",
          "description": "The client ID obtained from the Google API Console for your OAuth2 application.",
          "required": true
        },
        {
          "key": "GOOGLE_CLIENT_SECRET",
          "displayName": "Google Client Secret",
          "description": "The client secret obtained from the Google API Console for your OAuth2 application.",
          "required": true
        },
        {
          "key": "GOOGLE_CALENDAR_ACCESS_TOKEN",
          "displayName": "Google Calendar Access Token",
          "description": "The access token for Google Calendar API. This token grants access to the user's Google Calendar data.",
          "required": true
        },
        {
          "key": "GOOGLE_CALENDAR_REFRESH_TOKEN",
          "displayName": "Google Calendar Refresh Token",
          "description": "The refresh token for Google Calendar API. This token is used to obtain a new access token when the current one expires.",
          "required": true
        },
        {
          "key": "GOOGLE_CALENDAR_SCOPES",
          "displayName": "Google Calendar Scopes",
          "description": "A space-separated list of scopes required for Google Calendar API access. Defaults to a predefined set of calendar scopes if not provided. Example: 'https://www.googleapis.com/auth/calendar.readonly https://www.googleapis.com/auth/calendar.events'",
<<<<<<< HEAD
          "required": false,
          "defaultValue": [
            "https://www.googleapis.com/auth/calendar.app.created",
            "https://www.googleapis.com/auth/calendar.calendarlist.readonly",
            "https://www.googleapis.com/auth/calendar.events.freebusy",
            "https://www.googleapis.com/auth/calendar.freebusy",
            "https://www.googleapis.com/auth/calendar.events.owned",
            "https://www.googleapis.com/auth/calendar.events.public.readonly",
            "https://www.googleapis.com/auth/calendar.settings.readonly",
            "https://www.googleapis.com/auth/calendar"
          ]
=======
          "required": false
>>>>>>> 3b9f2469
        }
      ],
      "functionalities": [
        "clearCalendar",
        "deleteAclRule",
        "deleteCalendar",
        "deleteCalendarFromList",
        "deleteEvent",
        "getAclRule",
        "getCalendar",
        "getCalendarFromList",
        "getColors",
        "getEvent",
        "getSetting",
        "importEvent",
        "insertAclRule",
        "insertCalendarToList",
        "insertEvent",
        "listAclRules",
        "listCalendarList",
        "listEventInstances",
        "listEvents",
        "listSettings",
        "moveEvent",
        "queryFreebusy",
        "quickAddEvent",
        "stopChannel",
        "updateAclRule",
        "updateCalendar",
        "updateCalendarInList",
        "updateEvent",
        "watchAcl",
        "watchCalendarList",
        "watchEvents",
        "watchSettings"
<<<<<<< HEAD
      ]
    }
  ],
  "keysInfo": [
    {
      "key": "GOOGLE_CLIENT_ID",
      "constructors": ["createGoogleCalendarSDK"],
      "description": "The client ID obtained from the Google API Console for your OAuth2 application.",
      "required": true
    },
    {
      "key": "GOOGLE_CLIENT_SECRET",
      "constructors": ["createGoogleCalendarSDK"],
      "description": "The client secret obtained from the Google API Console for your OAuth2 application.",
      "required": true
    },
    {
      "key": "GOOGLE_CALENDAR_ACCESS_TOKEN",
      "constructors": ["createGoogleCalendarSDK"],
      "description": "The access token for Google Calendar API. This token grants access to the user's Google Calendar data.",
      "required": true
    },
    {
      "key": "GOOGLE_CALENDAR_REFRESH_TOKEN",
      "constructors": ["createGoogleCalendarSDK"],
      "description": "The refresh token for Google Calendar API. This token is used to obtain a new access token when the current one expires.",
      "required": true
    },
    {
      "key": "GOOGLE_CALENDAR_SCOPES",
      "constructors": ["createGoogleCalendarSDK"],
      "description": "A space-separated list of scopes required for Google Calendar API access. Defaults to a predefined set of calendar scopes if not provided. Example: 'https://www.googleapis.com/auth/calendar.readonly https://www.googleapis.com/auth/calendar.events'",
      "required": false,
      "defaultValue": [
        "https://www.googleapis.com/auth/calendar.app.created",
        "https://www.googleapis.com/auth/calendar.calendarlist.readonly",
        "https://www.googleapis.com/auth/calendar.events.freebusy",
        "https://www.googleapis.com/auth/calendar.freebusy",
        "https://www.googleapis.com/auth/calendar.events.owned",
        "https://www.googleapis.com/auth/calendar.events.public.readonly",
        "https://www.googleapis.com/auth/calendar.settings.readonly",
        "https://www.googleapis.com/auth/calendar"
      ]
=======
      ],
      "docUrl": "https://github.com/microfox-ai/microfox/blob/main/packages/google-calendar/docs/createGoogleCalendarSDK.md"
>>>>>>> 3b9f2469
    }
  ],
  "keyInstructions": {
    "link": "https://developers.google.com/workspace/calendar/api/v3/reference",
    "setupInfo": "To use this SDK, you need to set up OAuth 2.0 credentials for the Google Calendar API:\n\n1. Go to the Google Cloud Console (https://console.cloud.google.com/).\n2. Create a new project or select an existing one.\n3. Enable the Google Calendar API for your project.\n4. Create OAuth 2.0 credentials (OAuth client ID) for a Web application.\n5. Set the authorized redirect URIs for your application.\n\nOnce you have your credentials, you can use them to initialize the SDK:\n\n```typescript\nimport { createGoogleCalendarSDK } from '@microfox/google-calendar';\n\nconst sdk = createGoogleCalendarSDK({\n  clientId: 'YOUR_CLIENT_ID',\n  clientSecret: 'YOUR_CLIENT_SECRET',\n  redirectUri: 'YOUR_REDIRECT_URI',\n  accessToken: 'YOUR_ACCESS_TOKEN', // Optional, if you already have a valid access token\n  refreshToken: 'YOUR_REFRESH_TOKEN', // Optional, for refreshing the access token\n});\n```\n\nYou can also use environment variables to configure the SDK:\n\n- GOOGLE_CLIENT_ID: Your OAuth 2.0 client ID\n- GOOGLE_CLIENT_SECRET: Your OAuth 2.0 client secret\n- GOOGLE_REDIRECT_URI: Your authorized redirect URI\n- GOOGLE_ACCESS_TOKEN: A valid access token (optional)\n- GOOGLE_REFRESH_TOKEN: A refresh token for obtaining new access tokens (optional)\n\nMake sure to keep your credentials and tokens secure and never expose them in client-side code."
  },
  "extraInfo": [],
  "devDependencies": ["@microfox/tsconfig", "@types/node", "tsup", "typescript"]
}<|MERGE_RESOLUTION|>--- conflicted
+++ resolved
@@ -8,19 +8,6 @@
   "addedDependencies": ["@microfox/google-oauth"],
   "status": "semiStable",
   "authEndpoint": "/connect/google-oauth",
-<<<<<<< HEAD
-  "oauth2Scopes": [
-    "https://www.googleapis.com/auth/calendar.app.created",
-    "https://www.googleapis.com/auth/calendar.calendarlist.readonly",
-    "https://www.googleapis.com/auth/calendar.events.freebusy",
-    "https://www.googleapis.com/auth/calendar.freebusy",
-    "https://www.googleapis.com/auth/calendar.events.owned",
-    "https://www.googleapis.com/auth/calendar.events.public.readonly",
-    "https://www.googleapis.com/auth/calendar.settings.readonly",
-    "https://www.googleapis.com/auth/calendar"
-  ],
-=======
->>>>>>> 3b9f2469
   "authType": "oauth2",
   "documentation": "https://www.npmjs.com/package/@microfox/google-calendar",
   "icon": "https://raw.githubusercontent.com/microfox-ai/microfox/refs/heads/main/logos/google-calendar.svg",
@@ -59,21 +46,7 @@
           "key": "GOOGLE_CALENDAR_SCOPES",
           "displayName": "Google Calendar Scopes",
           "description": "A space-separated list of scopes required for Google Calendar API access. Defaults to a predefined set of calendar scopes if not provided. Example: 'https://www.googleapis.com/auth/calendar.readonly https://www.googleapis.com/auth/calendar.events'",
-<<<<<<< HEAD
-          "required": false,
-          "defaultValue": [
-            "https://www.googleapis.com/auth/calendar.app.created",
-            "https://www.googleapis.com/auth/calendar.calendarlist.readonly",
-            "https://www.googleapis.com/auth/calendar.events.freebusy",
-            "https://www.googleapis.com/auth/calendar.freebusy",
-            "https://www.googleapis.com/auth/calendar.events.owned",
-            "https://www.googleapis.com/auth/calendar.events.public.readonly",
-            "https://www.googleapis.com/auth/calendar.settings.readonly",
-            "https://www.googleapis.com/auth/calendar"
-          ]
-=======
           "required": false
->>>>>>> 3b9f2469
         }
       ],
       "functionalities": [
@@ -109,54 +82,8 @@
         "watchCalendarList",
         "watchEvents",
         "watchSettings"
-<<<<<<< HEAD
-      ]
-    }
-  ],
-  "keysInfo": [
-    {
-      "key": "GOOGLE_CLIENT_ID",
-      "constructors": ["createGoogleCalendarSDK"],
-      "description": "The client ID obtained from the Google API Console for your OAuth2 application.",
-      "required": true
-    },
-    {
-      "key": "GOOGLE_CLIENT_SECRET",
-      "constructors": ["createGoogleCalendarSDK"],
-      "description": "The client secret obtained from the Google API Console for your OAuth2 application.",
-      "required": true
-    },
-    {
-      "key": "GOOGLE_CALENDAR_ACCESS_TOKEN",
-      "constructors": ["createGoogleCalendarSDK"],
-      "description": "The access token for Google Calendar API. This token grants access to the user's Google Calendar data.",
-      "required": true
-    },
-    {
-      "key": "GOOGLE_CALENDAR_REFRESH_TOKEN",
-      "constructors": ["createGoogleCalendarSDK"],
-      "description": "The refresh token for Google Calendar API. This token is used to obtain a new access token when the current one expires.",
-      "required": true
-    },
-    {
-      "key": "GOOGLE_CALENDAR_SCOPES",
-      "constructors": ["createGoogleCalendarSDK"],
-      "description": "A space-separated list of scopes required for Google Calendar API access. Defaults to a predefined set of calendar scopes if not provided. Example: 'https://www.googleapis.com/auth/calendar.readonly https://www.googleapis.com/auth/calendar.events'",
-      "required": false,
-      "defaultValue": [
-        "https://www.googleapis.com/auth/calendar.app.created",
-        "https://www.googleapis.com/auth/calendar.calendarlist.readonly",
-        "https://www.googleapis.com/auth/calendar.events.freebusy",
-        "https://www.googleapis.com/auth/calendar.freebusy",
-        "https://www.googleapis.com/auth/calendar.events.owned",
-        "https://www.googleapis.com/auth/calendar.events.public.readonly",
-        "https://www.googleapis.com/auth/calendar.settings.readonly",
-        "https://www.googleapis.com/auth/calendar"
-      ]
-=======
       ],
       "docUrl": "https://github.com/microfox-ai/microfox/blob/main/packages/google-calendar/docs/createGoogleCalendarSDK.md"
->>>>>>> 3b9f2469
     }
   ],
   "keyInstructions": {
