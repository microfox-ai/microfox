# @microfox/whatsapp-business

A lightweight, type-safe SDK for interacting with the WhatsApp Business API. This SDK provides a simple and intuitive interface to send various types of messages through the WhatsApp Business API.

## Features

- 🔒 Type-safe API with TypeScript
- 📱 Support for all WhatsApp message types
- 🚀 Easy to use and integrate
- 🔄 Built-in error handling
- 📦 Lightweight and dependency-free
- 💬 Conversational Components Support
- 📊 Analytics and insights
- 🛍️ Commerce settings management
- 📱 Phone number management
- 📝 Template management
- 📸 Media handling
- ••• Typing indicator support
- 🔄 Message reactions and contextual replies
- 📍 Location sharing
- 👥 Contact sharing
- 🔄 Interactive messages (buttons, lists, flows)
- 📱 QR code generation

## Installation

```bash
npm install @microfox/whatsapp-business
```

## Quick Start

```typescript
import { WhatsAppBusinessSDK } from '@microfox/whatsapp-business';

// Initialize the SDK
const whatsapp = new WhatsAppBusinessSDK({
  phoneNumberId: process.env.WHATSAPP_BUSINESS_PHONE_NUMBER_ID,
  businessAccountId: process.env.WHATSAPP_BUSINESS_ACCOUNT_ID,
  accessToken: process.env.WHATSAPP_BUSINESS_ACCESS_TOKEN,
});
// Optional parameters
// version: 'v22.0', // Optional: defaults to v22.0
// baseUrl: 'https://graph.facebook.com/v22.0', // Optional: custom base URL

// Send a text message
await whatsapp.sendTextMessage(
  'RECIPIENT_PHONE_NUMBER',
  'Hello from WhatsApp Business API!',
);
```

## Configuration

The SDK requires the following configuration:

```typescript
interface WhatsAppSDKConfig {
  phoneNumberId: string; // Your WhatsApp Business phone number ID
  businessAccountId: string; // Your WhatsApp Business account ID
  accessToken: string; // Your WhatsApp Business API access token
  version?: string; // Optional: API version (defaults to v22.0)
  baseUrl?: string; // Optional: Custom base URL
}
```

## Conversational Components

Conversational components are in-chat features that make it easier for WhatsApp users to interact with your business. They include ice breakers and commands that users can tap or type to interact with your business.

> **Important Note**: Make sure `WHATSAPP_WEBHOOK_URL` is set as an environment variable. The Conversational components require whatsapp webhook url.

### Ice Breakers

Ice breakers are customizable, tappable text strings that appear in a message thread the first time you chat with a user. You can configure up to 4 ice breakers, each with a maximum of 80 characters.

### Commands

Commands are text strings that WhatsApp users can see by typing a forward slash in a message thread. You can define up to 30 commands, each with a maximum of 32 characters for the command name and 256 characters for the description.

### Configure Conversational Components

You can configure ice breakers and commands separately or together. Here are examples for each scenario:

#### Configure Only Ice Breakers

```typescript
await whatsapp.configureConversationalComponents({
  enable_welcome_message: true,
  prompts: ['Book a flight', 'Plan a vacation', 'Find hotels', 'Rent a car'],
});
```

#### Configure Only Commands

```typescript
await whatsapp.configureConversationalComponents({
  enable_welcome_message: true,
  commands: [
    {
      command_name: 'tickets',
      command_description: 'Book flight tickets',
    },
    {
      command_name: 'hotel',
      command_description: 'Book hotel',
    },
  ],
});
```

#### Configure Both Ice Breakers and Commands

```typescript
await whatsapp.configureConversationalComponents({
  enable_welcome_message: true,
  prompts: ['Book a flight', 'Plan a vacation', 'Find hotels', 'Rent a car'],
  commands: [
    {
      command_name: 'tickets',
      command_description: 'Book flight tickets',
    },
    {
      command_name: 'hotel',
      command_description: 'Book hotel',
    },
  ],
});
```

> **Important Note**: While Conversational Components can be reconfigured, it's recommended to avoid frequent changes as they can confuse users and disrupt their interaction patterns with your business. It's best to carefully plan your ice breakers and commands before implementation and only update them when absolutely necessary.

### Get Current Configuration

```typescript
const config = await whatsapp.getConversationalComponents();
console.log(config);
// {
//   enable_welcome_message: true,
//   prompts: ["Book a flight", "Plan a vacation"],
//   commands: [
//     { command_name: "tickets", command_description: "Book flight tickets" }
//   ]
// }
```

## Common Message Options

All message types support the following options:

```typescript
interface MessageOptions {
  recipientType?: 'individual' | 'group'; // Default: 'individual'
  checkWindow?: boolean; // Check if recipient is within the 24-hour window
  templateFallback?: {
    // Fallback template if outside 24-hour window
    name: string;
    language: string;
    components?: any[];
  };
}
```

## Message Types

### Text Messages

```typescript
// Basic text message
await whatsapp.sendTextMessage(
  'RECIPIENT_PHONE_NUMBER',
  'Hello from WhatsApp Business API!',
  'individual', // Optional: recipient type (individual or group)
);

// Text message with preview URL
await whatsapp.sendTextMessage(
  'RECIPIENT_PHONE_NUMBER',
  'Check out our website: https://example.com',
  'individual',
);
```

### Media Messages

#### Image

```typescript
// Using Media ID (Recommended)
const mediaId = await whatsapp.uploadMedia(file, 'image');
await whatsapp.sendImageMessage(
  'RECIPIENT_PHONE_NUMBER',
  {
    id: mediaId,
    caption: 'This is an image caption',
  },
  'individual',
);

// Using Direct Link (Alternative)
await whatsapp.sendImageMessage(
  'RECIPIENT_PHONE_NUMBER',
  {
    link: 'https://example.com/image.jpg',
    caption: 'This is an image caption',
  },
  'individual',
);
```

#### Video

```typescript
// Using Media ID (Recommended)
const mediaId = await whatsapp.uploadMedia(file, 'video');
await whatsapp.sendVideoMessage(
  'RECIPIENT_PHONE_NUMBER',
  {
    id: mediaId,
    caption: 'This is a video caption',
  },
  'individual',
);

// Using Direct Link (Alternative)
await whatsapp.sendVideoMessage(
  'RECIPIENT_PHONE_NUMBER',
  {
    link: 'https://example.com/video.mp4',
    caption: 'This is a video caption',
  },
  'individual',
);
```

#### Document

```typescript
// Using Media ID (Recommended)
const mediaId = await whatsapp.uploadMedia(file, 'document');
await whatsapp.sendDocumentMessage(
  'RECIPIENT_PHONE_NUMBER',
  {
    id: mediaId,
    filename: 'document.pdf',
    caption: 'This is a document caption',
  },
  'individual',
);

// Using Direct Link (Alternative)
await whatsapp.sendDocumentMessage(
  'RECIPIENT_PHONE_NUMBER',
  {
    link: 'https://example.com/document.pdf',
    filename: 'document.pdf',
    caption: 'This is a document caption',
  },
  'individual',
);
```

#### Audio

```typescript
// Using Media ID (Recommended)
const mediaId = await whatsapp.uploadMedia(file, 'audio');
await whatsapp.sendAudioMessage(
  'RECIPIENT_PHONE_NUMBER',
  {
    id: mediaId,
  },
  'individual',
);

// Using Direct Link (Alternative)
await whatsapp.sendAudioMessage(
  'RECIPIENT_PHONE_NUMBER',
  {
    link: 'https://example.com/audio.mp3',
  },
  'individual',
);
```

#### Sticker

```typescript
// Using Media ID (Recommended)
const mediaId = await whatsapp.uploadMedia(file, 'sticker');
await whatsapp.sendStickerMessage(
  'RECIPIENT_PHONE_NUMBER',
  {
    id: mediaId,
  },
  'individual',
);

// Using Direct Link (Alternative)
await whatsapp.sendStickerMessage(
  'RECIPIENT_PHONE_NUMBER',
  {
    link: 'https://example.com/sticker.webp',
  },
  'individual',
);
```

### Location Messages

```typescript
// Basic location
await whatsapp.sendLocationMessage(
  'RECIPIENT_PHONE_NUMBER',
  {
    longitude: 123.456,
    latitude: 78.901,
  },
  'individual',
);

// Location with name and address
await whatsapp.sendLocationMessage(
  'RECIPIENT_PHONE_NUMBER',
  {
    longitude: 123.456,
    latitude: 78.901,
    name: 'Business Location',
    address: '123 Business Street, City, Country',
  },
  'individual',
);
```

### Contact Messages

```typescript
// Single contact
await whatsapp.sendContactMessage(
  'RECIPIENT_PHONE_NUMBER',
  [
    {
      name: {
        formatted_name: 'John Doe',
        first_name: 'John',
        last_name: 'Doe',
      },
      phones: [
        {
          phone: '+1234567890',
          type: 'WORK',
        },
      ],
    },
  ],
  'individual',
);

// Multiple contacts
await whatsapp.sendContactMessage(
  'RECIPIENT_PHONE_NUMBER',
  [
    {
      name: {
        formatted_name: 'John Doe',
        first_name: 'John',
        last_name: 'Doe',
      },
      phones: [
        {
          phone: '+1234567890',
          type: 'WORK',
        },
      ],
    },
    {
      name: {
        formatted_name: 'Jane Smith',
        first_name: 'Jane',
        last_name: 'Smith',
      },
      phones: [
        {
          phone: '+0987654321',
          type: 'CELL',
        },
      ],
    },
  ],
  'individual',
);
```

### Interactive Messages

#### Buttons

```typescript
// Simple buttons
await whatsapp.sendInteractiveMessage(
  'RECIPIENT_PHONE_NUMBER',
  {
    type: 'button',
    body: {
      text: 'Choose an option',
    },
    action: {
      buttons: [
        {
          type: 'reply',
          reply: {
            id: 'option1',
            title: 'Option 1',
          },
        },
        {
          type: 'reply',
          reply: {
            id: 'option2',
            title: 'Option 2',
          },
        },
      ],
    },
  },
  'individual',
);

// Buttons with emojis
await whatsapp.sendInteractiveMessage(
  'RECIPIENT_PHONE_NUMBER',
  {
    type: 'button',
    body: {
      text: 'How can we help you?',
    },
    action: {
      buttons: [
        {
          type: 'reply',
          reply: {
            id: 'support',
            title: '💬 Support',
          },
        },
        {
          type: 'reply',
          reply: {
            id: 'sales',
            title: '💰 Sales',
          },
        },
      ],
    },
  },
  'individual',
);
```

#### Lists

```typescript
// Simple list
await whatsapp.sendInteractiveMessage(
  'RECIPIENT_PHONE_NUMBER',
  {
    type: 'list',
    body: {
      text: 'Choose a category',
    },
    action: {
      button: 'Select',
      sections: [
        {
          title: 'Products',
          rows: [
            {
              id: 'product1',
              title: 'Product 1',
              description: 'Description of product 1',
            },
            {
              id: 'product2',
              title: 'Product 2',
              description: 'Description of product 2',
            },
          ],
        },
      ],
    },
  },
  'individual',
);

// Multiple sections list
await whatsapp.sendInteractiveMessage(
  'RECIPIENT_PHONE_NUMBER',
  {
    type: 'list',
    body: {
      text: 'Select a service',
    },
    action: {
      button: 'Choose',
      sections: [
        {
          title: 'Support',
          rows: [
            {
              id: 'support_chat',
              title: 'Chat Support',
              description: '24/7 chat support',
            },
            {
              id: 'support_email',
              title: 'Email Support',
              description: 'Email support team',
            },
          ],
        },
        {
          title: 'Sales',
          rows: [
            {
              id: 'sales_contact',
              title: 'Contact Sales',
              description: 'Talk to our sales team',
            },
            {
              id: 'sales_demo',
              title: 'Request Demo',
              description: 'Schedule a product demo',
            },
          ],
        },
      ],
    },
  },
  'individual',
);
```

### Template Messages

```typescript
// Simple template
await whatsapp.sendTemplateMessage(
  'RECIPIENT_PHONE_NUMBER',
  'hello_world',
  'en_US',
  [
    {
      type: 'body',
      parameters: [
        {
          type: 'text',
          text: 'John',
        },
      ],
    },
  ],
  'individual',
);

// Template with multiple components
await whatsapp.sendTemplateMessage(
  'RECIPIENT_PHONE_NUMBER',
  'order_confirmation',
  'en_US',
  [
    {
      type: 'header',
      parameters: [
        {
          type: 'text',
          text: 'Order #12345',
        },
      ],
    },
    {
      type: 'body',
      parameters: [
        {
          type: 'text',
          text: 'John',
        },
        {
          type: 'text',
          text: '2 items',
        },
        {
          type: 'text',
          text: '$99.99',
        },
      ],
    },
    {
      type: 'footer',
      text: 'Thank you for your order!',
    },
  ],
  'individual',
);
```

### Flow Messages

```typescript
// Simple flow
await whatsapp.sendFlowMessage(
  'RECIPIENT_PHONE_NUMBER',
  {
    token: 'flow_token',
    parameters: {
      product_id: '123',
      user_id: '456',
    },
  },
  'individual',
);

// Flow with header and body
await whatsapp.sendFlowMessage(
  'RECIPIENT_PHONE_NUMBER',
  {
    token: 'flow_token',
    header: {
      type: 'text',
      text: 'Welcome to our service!',
    },
    body: {
      text: 'Please complete the following steps:',
    },
    parameters: {
      flow_id: '789',
      step: '1',
    },
  },
  'individual',
);
```

### Message Reactions

```typescript
// Simple reaction
await whatsapp.sendReaction('RECIPIENT_PHONE_NUMBER', 'message_id', '👍');

// Multiple reactions
await whatsapp.sendReaction('RECIPIENT_PHONE_NUMBER', 'message_id', '❤️');
```

### Message Replies

```typescript
// Text reply
await whatsapp.sendReply(
  'RECIPIENT_PHONE_NUMBER',
  'text',
  'Thank you for your message!',
  'message_id',
  'individual',
);

// Media reply
await whatsapp.sendReply(
  'RECIPIENT_PHONE_NUMBER',
  'image',
  {
    id: 'MEDIA_ID',
    caption: 'Here is the image you requested',
  },
  'message_id',
  'individual',
);
```

### Message Management

```typescript
// Mark single message as read
await whatsapp.markMessageAsRead('MESSAGE_ID');

<<<<<<< HEAD
// Mark multiple messages as read
await whatsapp.markMessagesAsRead(['MESSAGE_ID_1', 'MESSAGE_ID_2']);
```
=======
### Send Typing Indicator

The typing indicator shows the user that you are preparing a response. This is a good practice for improving user experience when it will take a few seconds to respond.

```typescript
await whatsapp.sendTypingIndicator({
  messageId: 'MESSAGE_ID',
  type: 'text', // Optional, defaults to 'text'
});
```

> **Note**: The typing indicator will be dismissed automatically after 25 seconds or when you send a response, whichever comes first. Only use this feature when you are actually going to respond to the user.

## Media Management
>>>>>>> 8872c6b6

### Media Management

```typescript
// Upload media
const mediaId = await whatsapp.uploadMedia(file, 'image');

// Download media
const mediaData = await whatsapp.downloadMedia('MEDIA_ID');

// Get media URL
const mediaUrl = await whatsapp.getMediaUrl('MEDIA_ID');
```

### Phone Number Management

```typescript
// Register phone
await whatsapp.registerPhone('PHONE_NUMBER', 'PIN');

// Deregister phone
await whatsapp.deregisterPhone('PHONE_NUMBER');

// Get phone numbers
const phoneNumbers = await whatsapp.getPhoneNumbers();

// Get QR code
const qrCode = await whatsapp.getQRCode();
```

### Business Profile

```typescript
// Get business profile
const profile = await whatsapp.getBusinessProfile();

// Update business profile
const updatedProfile = await whatsapp.updateBusinessProfile({
  about: 'We provide excellent customer service',
  address: '123 Business Street, City, Country',
  description: 'Leading provider of business solutions',
  email: 'contact@business.com',
  website: 'https://business.com',
});
```

### Analytics

```typescript
// Get daily analytics
const analytics = await whatsapp.getAnalytics({
  start: '2024-01-01',
  end: '2024-01-31',
  granularity: 'DAY',
});

// Get hourly analytics
const hourlyAnalytics = await whatsapp.getAnalytics({
  start: '2024-01-01T00:00:00Z',
  end: '2024-01-01T23:59:59Z',
  granularity: 'HOUR',
});
```

### Commerce Settings

```typescript
// Get commerce settings
const settings = await whatsapp.getCommerceSettings();

// Update commerce settings
const updatedSettings = await whatsapp.updateCommerceSettings({
  catalog_id: 'CATALOG_ID',
  is_catalog_visible: true,
  cart_enabled: true,
  cart_expiration_time: 3600,
});
```

## Error Handling

The SDK throws a `WhatsAppBusinessSDKError` for API errors with the following properties:

```typescript
class WhatsAppBusinessSDKError extends Error {
  code: number;
  originalError: any;
}
```

Example error handling:

```typescript
try {
  await whatsapp.sendTextMessage('RECIPIENT_PHONE_NUMBER', 'Hello!');
} catch (error) {
  if (error instanceof WhatsAppBusinessSDKError) {
    console.error(`Error ${error.code}: ${error.message}`);
    console.error('Original error:', error.originalError);
  }
}
```

## Contributing

Contributions are welcome! Please feel free to submit a Pull Request.

## License

This project is licensed under the MIT License - see the LICENSE file for details.<|MERGE_RESOLUTION|>--- conflicted
+++ resolved
@@ -681,11 +681,10 @@
 // Mark single message as read
 await whatsapp.markMessageAsRead('MESSAGE_ID');
 
-<<<<<<< HEAD
 // Mark multiple messages as read
 await whatsapp.markMessagesAsRead(['MESSAGE_ID_1', 'MESSAGE_ID_2']);
 ```
-=======
+
 ### Send Typing Indicator
 
 The typing indicator shows the user that you are preparing a response. This is a good practice for improving user experience when it will take a few seconds to respond.
@@ -699,12 +698,14 @@
 
 > **Note**: The typing indicator will be dismissed automatically after 25 seconds or when you send a response, whichever comes first. Only use this feature when you are actually going to respond to the user.
 
-## Media Management
->>>>>>> 8872c6b6
+````typescript
+const mediaId = await whatsapp.uploadMedia(file, 'image');
+
 
 ### Media Management
 
 ```typescript
+
 // Upload media
 const mediaId = await whatsapp.uploadMedia(file, 'image');
 
@@ -713,7 +714,7 @@
 
 // Get media URL
 const mediaUrl = await whatsapp.getMediaUrl('MEDIA_ID');
-```
+````
 
 ### Phone Number Management
 
