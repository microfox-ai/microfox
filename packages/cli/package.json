--- conflicted
+++ resolved
@@ -27,10 +27,6 @@
     }
   },
   "dependencies": {
-<<<<<<< HEAD
-    "@microfox/slack": "^1.2.1",
-=======
->>>>>>> 2246164b
     "@types/micromatch": "^4.0.9",
     "axios": "^1.10.0",
     "chalk": "^5.3.0",
