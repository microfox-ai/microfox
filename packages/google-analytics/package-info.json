--- conflicted
+++ resolved
@@ -3,10 +3,7 @@
   "title": "Google Analytics SDK",
   "description": "A TypeScript SDK for interacting with the Google Analytics API.",
   "path": "packages/google-analytics",
-  "dependencies": [
-    "@microfox/google-oauth",
-    "zod"
-  ],
+  "dependencies": ["@microfox/google-oauth", "zod"],
   "status": "semiStable",
   "authType": "oauth2",
   "authEndpoint": "/connect/google-oauth",
@@ -265,43 +262,6 @@
       "docUrl": "https://github.com/microfox-ai/microfox/blob/main/packages/google-analytics/docs/GoogleAnalyticsSDK.md"
     }
   ],
-<<<<<<< HEAD
-=======
-  "keysInfo": [
-    {
-      "key": "GOOGLE_ANALYTICS_CLIENT_ID",
-      "constructors": [
-        "GoogleAnalyticsSDK"
-      ],
-      "description": "The client ID for your Google Cloud project.",
-      "required": true
-    },
-    {
-      "key": "GOOGLE_ANALYTICS_CLIENT_SECRET",
-      "constructors": [
-        "GoogleAnalyticsSDK"
-      ],
-      "description": "The client secret for your Google Cloud project.",
-      "required": true
-    },
-    {
-      "key": "GOOGLE_ANALYTICS_REDIRECT_URI",
-      "constructors": [
-        "GoogleAnalyticsSDK"
-      ],
-      "description": "The redirect URI for your OAuth 2.0 credentials.",
-      "required": true
-    },
-    {
-      "key": "GOOGLE_ANALYTICS_ACCESS_TOKEN",
-      "constructors": [
-        "GoogleAnalyticsSDK"
-      ],
-      "description": "The access token for authenticating with the Google Analytics Data API.",
-      "required": true
-    }
-  ],
->>>>>>> f670b28d
   "extraInfo": [
     "To use this Google Analytics SDK, you need to set up a Google Cloud project and enable the Google Analytics Data API.",
     "Visit the Google Cloud Console (https://console.cloud.google.com/) to create a new project or select an existing one.",
