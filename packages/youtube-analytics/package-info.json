--- conflicted
+++ resolved
@@ -7,10 +7,6 @@
   "addedDependencies": ["@microfox/google-oauth"],
   "status": "semiStable",
   "authEndpoint": "/connect/google-oauth",
-<<<<<<< HEAD
-  "oauth2Scopes": [],
-=======
->>>>>>> 3b9f2469
   "documentation": "https://www.npmjs.com/package/@microfox/youtube-analytics",
   "icon": "https://raw.githubusercontent.com/microfox-ai/microfox/refs/heads/main/logos/youtube-icon.svg",
   "constructors": [
@@ -50,12 +46,7 @@
         {
           "key": "SCOPES",
           "displayName": "Scopes",
-<<<<<<< HEAD
-          "description": "The scopes required by the SDK",
-          "defaultValue": []
-=======
           "description": "The scopes required by the SDK"
->>>>>>> 3b9f2469
         }
       ],
       "functionalities": [
@@ -72,48 +63,6 @@
       ]
     }
   ],
-<<<<<<< HEAD
-  "keysInfo": [
-    {
-      "key": "GOOGLE_ACCESS_TOKEN",
-      "constructors": ["YoutubeAnalyticsSDK"],
-      "description": "The access token for authenticating with the YouTube Analytics API.",
-      "required": true
-    },
-    {
-      "key": "GOOGLE_REFRESH_TOKEN",
-      "constructors": ["YoutubeAnalyticsSDK"],
-      "description": "The refresh token used to obtain a new access token when the current one expires.",
-      "required": false
-    },
-    {
-      "key": "GOOGLE_CLIENT_ID",
-      "constructors": ["YoutubeAnalyticsSDK"],
-      "description": "The client ID of your OAuth 2.0 credentials.",
-      "required": true
-    },
-    {
-      "key": "GOOGLE_CLIENT_SECRET",
-      "constructors": ["YoutubeAnalyticsSDK"],
-      "description": "The client secret of your OAuth 2.0 credentials.",
-      "required": true
-    },
-    {
-      "key": "GOOGLE_REDIRECT_URI",
-      "constructors": ["YoutubeAnalyticsSDK"],
-      "description": "The redirect URI configured for your OAuth 2.0 credentials.",
-      "required": true
-    },
-    {
-      "key": "SCOPES",
-      "constructors": ["YoutubeAnalyticsSDK"],
-      "description": "The scopes required by the SDK",
-      "required": true,
-      "defaultValue": []
-    }
-  ],
-=======
->>>>>>> 3b9f2469
   "extraInfo": [
     "To use the YouTube Analytics SDK, follow these steps:\n\n1. Set up a Google Cloud Project:\n   - Go to the Google Cloud Console (https://console.cloud.google.com/)\n   - Create a new project or select an existing one\n   - Enable the YouTube Analytics API for your project\n\n2. Create OAuth 2.0 credentials:\n   - In the Google Cloud Console, go to \"APIs & Services\" > \"Credentials\"\n   - Click \"Create Credentials\" and select \"OAuth client ID\"\n   - Choose \"Web application\" as the application type\n   - Set the authorized redirect URIs (include your application's callback URL)\n   - Note down the Client ID and Client Secret\n\n3. Set up environment variables:\n   - GOOGLE_CLIENT_ID: Your OAuth 2.0 client ID\n   - GOOGLE_CLIENT_SECRET: Your OAuth 2.0 client secret\n   - GOOGLE_REDIRECT_URI: Your application's redirect URI\n\n4. Install the SDK:\n   ```\n   npm install @yourdomain/youtube-analytics-sdk\n   ```\n\n5. Initialize the SDK:\n   ```typescript\n   import { createYoutubeAnalyticsSDK } from '@yourdomain/youtube-analytics-sdk';\n\n   const sdk = createYoutubeAnalyticsSDK({\n     accessToken: 'YOUR_ACCESS_TOKEN',\n     refreshToken: 'YOUR_REFRESH_TOKEN',\n     clientId: process.env.GOOGLE_CLIENT_ID!,\n     clientSecret: process.env.GOOGLE_CLIENT_SECRET!,\n     redirectUri: process.env.GOOGLE_REDIRECT_URI!,\n   });\n   ```\n\n6. Use the SDK methods to interact with the YouTube Analytics API:\n   ```typescript\n   const reports = await sdk.getReports({\n     ids: 'channel==MINE',\n     startDate: '2023-01-01',\n     endDate: '2023-12-31',\n     metrics: 'views,likes,dislikes',\n   });\n   ```\n\nImportant notes:\n- Ensure you have the necessary OAuth scopes for the operations you want to perform.\n- The SDK automatically handles token validation and refreshing.\n- Be aware of YouTube Analytics API quotas and rate limits (https://developers.google.com/youtube/analytics/v2/quota)\n- For detailed API documentation, refer to the official YouTube Analytics API documentation (https://developers.google.com/youtube/analytics)\n\nError handling:\n- The SDK throws errors for invalid inputs, API errors, and authentication issues.\n- Always wrap SDK method calls in try-catch blocks to handle potential errors gracefully.\n\nSecurity best practices:\n- Never hardcode or expose your Client ID, Client Secret, or tokens in client-side code.\n- Use secure storage for tokens and refresh them as needed.\n- Implement proper OAuth 2.0 flow for obtaining and managing tokens."
   ],
